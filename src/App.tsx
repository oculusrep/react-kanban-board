--- conflicted
+++ resolved
@@ -1,204 +1,18 @@
 // src/App.tsx
-<<<<<<< HEAD
-import { Routes, Route } from "react-router-dom";
-import DealTestPage from "./deal-test";
-import KanbanBoard from "./KanbanBoard";
-import Navbar from "./components/Navbar";
-
-function App() {
-  return (
-    <>
-      <Navbar />
-      <Routes>
-        <Route path="/master-pipeline" element={<KanbanBoard />} />
-        <Route path="/deal-test" element={<DealTestPage />} />
-      </Routes>
-    </>
-=======
-import { useEffect, useState } from "react";
-import {
-  DragDropContext,
-  DropResult,
-  Droppable,
-  Draggable
-} from "@hello-pangea/dnd";
-import { Routes, Route, Navigate, Link } from "react-router-dom";
-import useKanbanData from "./lib/useKanbanData";
-import { supabase } from "./lib/supabaseClient";
+import { Routes, Route, Navigate } from "react-router-dom";
 import KanbanBoard from "./KanbanBoard";
 import DealDetailsPage from "./pages/DealDetailsPage";
-
-function MasterPipeline() {
-  const { columns, cards, loading } = useKanbanData();
-  const [localCards, setLocalCards] = useState<typeof cards>([]);
-
-  useEffect(() => {
-    setLocalCards(cards);
-  }, [cards]);
-
-  const handleDragEnd = async (result: DropResult) => {
-    const { source, destination, draggableId } = result;
-    if (!destination) return;
-
-    const destColId = destination.droppableId;
-
-    const updatedCards = [...localCards];
-    const draggedCard = updatedCards.find((card) => card.id === draggableId);
-
-    if (!draggedCard) return;
-
-    // Update stage if moving across columns
-    draggedCard.stage_id = destColId;
-
-    // Reorder cards in the destination column
-    const cardsInDest = updatedCards
-      .filter((card) => card.stage_id === destColId && card.id !== draggableId)
-      .sort((a, b) => (a.kanban_position ?? 0) - (b.kanban_position ?? 0));
-
-    cardsInDest.splice(destination.index, 0, draggedCard);
-
-    // Reassign kanban_position for all cards in the destination column
-    cardsInDest.forEach((card, index) => {
-      card.kanban_position = index;
-    });
-
-    // Update state immediately
-    setLocalCards(updatedCards);
-
-    // Persist only affected cards
-    const updates = cardsInDest.map((card) =>
-      supabase
-        .from("deal")
-        .update({
-          stage_id: card.stage_id,
-          kanban_position: card.kanban_position,
-        })
-        .eq("id", card.id)
-    );
-
-    await Promise.all(updates);
-  };
-
-  const formatCurrency = (value: number | null | undefined, decimals = 0) =>
-    typeof value === "number"
-      ? new Intl.NumberFormat("en-US", {
-          style: "currency",
-          currency: "USD",
-          minimumFractionDigits: decimals,
-          maximumFractionDigits: decimals,
-        }).format(value)
-      : "--";
-
-  if (loading) return <div className="p-4">Loading...</div>;
-
-  const currentYear = new Date().getFullYear();
-
-  return (
-    <div className="p-4 overflow-x-auto bg-gray-100 min-h-screen">
-      <h1 className="text-2xl font-bold mb-4">Kanban Board (Supabase)</h1>
-      <div className="flex min-w-max gap-[2px]">
-        <DragDropContext onDragEnd={handleDragEnd}>
-          {columns.map((column, index) => {
-            let cardsInColumn = localCards
-              .filter((card) => card.stage_id === column.id)
-              .sort((a, b) => (a.kanban_position ?? 0) - (b.kanban_position ?? 0));
-
-            if (column.name === "Closed Paid") {
-              cardsInColumn = cardsInColumn.filter((card: any) => {
-                if (!card.close_date) return false;
-                const year = new Date(card.close_date).getFullYear();
-                return year === currentYear;
-              });
-            }
-
-            const totalFee = cardsInColumn.reduce(
-              (sum, card) => sum + (card.fee ?? 0),
-              0
-            );
-            const isLastColumn = index === columns.length - 1;
-            const isFirstColumn = index === 0;
-
-            return (
-              <Droppable key={column.id} droppableId={column.id}>
-                {(provided, snapshot) => (
-                  <div
-                    ref={provided.innerRef}
-                    {...provided.droppableProps}
-                    className={`relative -w-[240px] bg-white border shadow-sm rounded-md flex flex-col ${
-                      snapshot.isDraggingOver ? "bg-blue-50" : ""
-                    }`}
-                  >
-                    <div className="relative">
-                      <div
-                        className={`text-white py-2 px-3 font-semibold text-sm flex items-center justify-center clip-chevron bg-blue-600 ${
-                          isFirstColumn ? "" : "chevron-overlap"
-                        } ${isLastColumn ? "last" : ""}`}
-                      >
-                        <div className="text-center">
-                          {column.name} ({cardsInColumn.length})
-                          <div className="text-green-200 text-xs font-bold">
-                            {formatCurrency(totalFee)}
-                          </div>
-                        </div>
-                      </div>
-                    </div>
-                    <div className="p-2 flex-1">
-                      {cardsInColumn.map((card, index) => (
-                        <Draggable
-                          key={card.id}
-                          draggableId={card.id}
-                          index={index}
-                        >
-                          {(provided, snapshot) => (
-                            <div
-                              ref={provided.innerRef}
-                              {...provided.draggableProps}
-                              {...provided.dragHandleProps}
-                              className={`bg-white p-2 rounded shadow mb-2 border text-sm ${
-                                snapshot.isDragging ? "bg-yellow-100" : ""
-                              }`}
-                            >
-                              {/* ✅ Deal name as clickable link */}
-                              <div className="font-semibold">
-                                <Link
-                                  to={`/deal/${card.id}`}
-                                  className="text-blue-600 hover:underline"
-                                >
-                                  {card.deal_name}
-                                </Link>
-                              </div>
-                              <div className="text-gray-700">
-                                {formatCurrency(card.fee)}
-                              </div>
-                              <div className="text-gray-500 text-xs">
-                                {card.client_name}
-                              </div>
-                              <div className="text-gray-800">
-                                {formatCurrency(card.deal_value)}
-                              </div>
-                            </div>
-                          )}
-                        </Draggable>
-                      ))}
-                      {provided.placeholder}
-                    </div>
-                  </div>
-                )}
-              </Droppable>
-            );
-          })}
-        </DragDropContext>
-      </div>
-    </div>
->>>>>>> 15ee6d2f
-  );
-}
 
 function App() {
   return (
     <Routes>
+      {/* Redirect root to Master Pipeline */}
       <Route path="/" element={<Navigate to="/master-pipeline" replace />} />
-      <Route path="/master-pipeline" element={<MasterPipeline />} />
+
+      {/* Master Pipeline Kanban Board */}
+      <Route path="/master-pipeline" element={<KanbanBoard />} />
+
+      {/* Deal Details Page */}
       <Route path="/deal/:dealId" element={<DealDetailsPage />} />
     </Routes>
   );
